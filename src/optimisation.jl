--- conflicted
+++ resolved
@@ -311,7 +311,6 @@
 end
 
 
-<<<<<<< HEAD
 # Try all possible welfare functions for 4 agents with values w(S) \leq ub.
 begin
     atol = 10e-4
@@ -351,71 +350,6 @@
     end
     @info "Finished exploring. Encountered $feasible_instances feasible instances and $infeasible_instances infeasible instances."
 end
-=======
-# # Try all possible welfare functions with values w(S) \leq ub.
-# begin
-#     n = 3
-#     ub = 10
-#     dgts = 3
-#     @info "Starting exploration of all possible welfare functions for 3 agents with values w(S) ≤ $ub."
-#     all_values = generate_all_three_agent_values(ub=ub)
-#     @showprogress for (a, b, c, d) ∈ all_values
-#         @debug "Considering the welfare function values ($a, $b, $c, $d)."
-#         w = create_three_agent_welfare_fn(a, b, c, d)
-#         minvar_sol = round.(find_optimal_core_imputation(n, w, :min_variance), digits=dgts)
-#         leximin_sol = round.(find_optimal_core_imputation(n, w, :leximin), digits=dgts)
-#         leximax_sol = round.(find_optimal_core_imputation(n, w, :leximax), digits=dgts)
-#         @debug "minvar: $(minvar_sol)"
-#         @debug "leximin: $(leximin_sol)"
-#         @debug "leximax: $(leximax_sol)"
-#         if !(leximin_sol ≈ leximax_sol)
-#             println("The welfare function with values ($a, $b, $c, $d) has different leximin and leximax values:")
-#             println("Leximin is $(leximin_sol) and leximax is $(leximax_sol).")
-#         end
-#         if !(minvar_sol ≈ leximin_sol)
-#             println("The welfare function with values ($a, $b, $c, $d) has different minvar and leximin values:")
-#             println("Leximin is $(minvar_sol) and leximax is $(leximin_sol).")
-#         end
-#         if !(minvar_sol ≈ leximax_sol)
-#             println("The welfare function with values ($a, $b, $c, $d) has different minvar and leximax values:")
-#             println("Leximin is $(minvar_sol) and leximax is $(leximax_sol).")
-#         end
-#     end
-#     @info "Finished exploring."
-# end
-
-
-# # Try all possible welfare functions with values w(S) \leq ub.
-# begin
-#     ub = 10
-#     dgts = 3
-#     n = 3
-#     @info "Starting exploration of all possible welfare functions for 4 agents with values w(S) ≤ $ub."
-#     all_values = generate_all_four_agent_values(ub=ub)
-#     @showprogress for (a, b, c, d, e, f, g, h, i, j, k) ∈ all_values
-#         w = create_four_agent_welfare_fn(a, b, c, d, e, f, g, h, i, j, k)
-#         minvar_sol = round.(find_optimal_core_imputation(n, w, :min_variance), digits=dgts)
-#         leximin_sol = round.(find_optimal_core_imputation(n, w, :leximin), digits=dgts)
-#         leximax_sol = round.(find_optimal_core_imputation(n, w, :leximax), digits=dgts)
-#         @debug "minvar: $(minvar_sol)"
-#         @debug "leximin: $(leximin_sol)"
-#         @debug "leximax: $(leximax_sol)"
-#         if !(leximin_sol ≈ leximax_sol)
-#             println("The welfare function with values ($a, $b, $c, $d) has different leximin and leximax values:")
-#             println("Leximin is $(leximin_sol) and leximax is $(leximax_sol).")
-#         end
-#         if !(minvar_sol ≈ leximin_sol)
-#             println("The welfare function with values ($a, $b, $c, $d) has different minvar and leximin values:")
-#             println("Leximin is $(minvar_sol) and leximax is $(leximin_sol).")
-#         end
-#         if !(minvar_sol ≈ leximax_sol)
-#             println("The welfare function with values ($a, $b, $c, $d) has different minvar and leximax values:")
-#             println("Leximin is $(minvar_sol) and leximax is $(leximax_sol).")
-#         end
-#     end
-#     @info "Finished exploring."
-# end
->>>>>>> 58eefb04
 
 
 
